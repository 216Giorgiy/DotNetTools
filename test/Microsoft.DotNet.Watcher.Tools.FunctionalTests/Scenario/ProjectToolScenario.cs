﻿// Copyright (c) .NET Foundation. All rights reserved.
// Licensed under the Apache License, Version 2.0. See License.txt in the project root for license information.

using System;
using System.Collections.Generic;
using System.Diagnostics;
using System.IO;
using System.Linq;
using System.Threading;
using System.Xml.Linq;
using Newtonsoft.Json.Linq;

namespace Microsoft.DotNet.Watcher.Tools.FunctionalTests
{
    public class ProjectToolScenario: IDisposable
    {
        private const string NugetConfigFileName = "NuGet.config";

        private static readonly object _restoreLock = new object();

        public ProjectToolScenario()
        {
            Console.WriteLine($"The temporary test folder is {TempFolder}");

            WorkFolder = Path.Combine(TempFolder, "work");

            CreateTestDirectory();
        }

        public string TempFolder { get; } = Path.Combine(Path.GetDirectoryName(FindNugetConfig()), "testWorkDir" , Guid.NewGuid().ToString());

        public string WorkFolder { get; }

        public void AddProject(string projectFolder)
        {
            var destinationFolder = Path.Combine(WorkFolder, Path.GetFileName(projectFolder));
            Console.WriteLine($"Copying project {projectFolder} to {destinationFolder}");

            Directory.CreateDirectory(destinationFolder);

            foreach (var directory in Directory.GetDirectories(projectFolder, "*", SearchOption.AllDirectories))
            {
                Directory.CreateDirectory(directory.Replace(projectFolder, destinationFolder));
            }

            foreach (var file in Directory.GetFiles(projectFolder, "*.*", SearchOption.AllDirectories))
            {
                File.Copy(file, file.Replace(projectFolder, destinationFolder), true);
            }
        }

        public void AddNugetFeed(string feedName, string feed)
        {
            var tempNugetConfigFile = Path.Combine(WorkFolder, NugetConfigFileName);

            var nugetConfig = XDocument.Load(tempNugetConfigFile);
            var packageSource = nugetConfig.Element("configuration").Element("packageSources");
            packageSource.Add(new XElement("add", new XAttribute("key", feedName), new XAttribute("value", feed)));
            using (var stream = File.OpenWrite(tempNugetConfigFile))
            {
                nugetConfig.Save(stream);
            }
        }

        public void AddToolToProject(string projectName, string toolName)
        {
            var projectFile = Path.Combine(WorkFolder, projectName, "project.json");
            Console.WriteLine($"Adding {toolName} to {projectFile}");

<<<<<<< HEAD
            var versionSuffix = "-preview2-final";
=======
>>>>>>> 679f33a4
            var projectJson = JObject.Parse(File.ReadAllText(projectFile));
            projectJson.Add("tools",
              new JObject(
                new JProperty(toolName,
                  new JObject(
                    new JProperty("version", "1.0.0-preview2-final"),
                    new JProperty("imports", "portable-net451+win8")))));

            File.WriteAllText(projectFile, projectJson.ToString());
        }

        public void Restore(string project = null)
        {
            if (project == null)
            {
                project = WorkFolder;
            }
            else
            {
                project = Path.Combine(WorkFolder, project);
            }

            // Tests are run in parallel and they try to restore tools concurrently.
            // This causes issues because the deps json file for a tool is being written from
            // multiple threads - which results in either sharing violation or corrupted json.
            lock(_restoreLock)
            {
                var restore = ExecuteDotnet($"restore -v Minimal", project);
                restore.WaitForExit();

                if (restore.ExitCode != 0)
                {
                    throw new Exception($"Exit code {restore.ExitCode}");
                }
            }
        }

        private void CreateTestDirectory()
        {
            Directory.CreateDirectory(WorkFolder);
            File.WriteAllText(Path.Combine(WorkFolder, "global.json"), "{}");

            var nugetConfigFilePath = FindNugetConfig();

            var tempNugetConfigFile = Path.Combine(WorkFolder, NugetConfigFileName);
            File.Copy(nugetConfigFilePath, tempNugetConfigFile);
        }

        public Process ExecuteDotnet(string arguments, string workDir, IDictionary<string, string> environmentVariables = null)
        {
            Console.WriteLine($"Running dotnet {arguments} in {workDir}");

            var psi = new ProcessStartInfo("dotnet", arguments)
            {
                UseShellExecute = false,
                WorkingDirectory = workDir,
            };

            if (environmentVariables != null)
            {
                foreach (var newEnvVar in environmentVariables)
                {
                    if (psi.Environment.ContainsKey(newEnvVar.Key))
                    {
                        psi.Environment[newEnvVar.Key] = newEnvVar.Value;
                    }
                    else
                    {
                        psi.Environment.Add(newEnvVar.Key, newEnvVar.Value);
                    }
                }
            }

            return Process.Start(psi);
        }

        private static string FindNugetConfig()
        {
            var currentDirPath = Directory.GetCurrentDirectory();

            string nugetConfigFile;
            while (true)
            {
                nugetConfigFile = Directory.GetFiles(currentDirPath).SingleOrDefault(f => Path.GetFileName(f).Equals(NugetConfigFileName, StringComparison.Ordinal));
                if (!string.IsNullOrEmpty(nugetConfigFile))
                {
                    break;
                }

                currentDirPath = Path.GetDirectoryName(currentDirPath);
            }

            return nugetConfigFile;
        }

        public void Dispose()
        {
            try
            {
                Directory.Delete(TempFolder, recursive: true);
            }
            catch
            {
                Console.WriteLine($"Failed to delete {TempFolder}. Retrying...");
                Thread.Sleep(TimeSpan.FromSeconds(5));
                Directory.Delete(TempFolder, recursive: true);
            }
        }
    }
}<|MERGE_RESOLUTION|>--- conflicted
+++ resolved
@@ -67,10 +67,6 @@
             var projectFile = Path.Combine(WorkFolder, projectName, "project.json");
             Console.WriteLine($"Adding {toolName} to {projectFile}");
 
-<<<<<<< HEAD
-            var versionSuffix = "-preview2-final";
-=======
->>>>>>> 679f33a4
             var projectJson = JObject.Parse(File.ReadAllText(projectFile));
             projectJson.Add("tools",
               new JObject(
